import tables
import uuid
from collections import namedtuple
import numpy as np
import sqlalchemy
from utils import np_nd_to_sa, is_sa, np_type, np_sa_to_dict, dict_to_np_sa
from utils import sql_to_np, np_to_sql, random_table_name, obj_to_str

SQLTableInfo_ = namedtuple(
    'SQLTableInfo', [
        'table', 'conn', 'db_url', 'conn_params'])
# http://stackoverflow.com/questions/1606436/adding-docstrings-to-namedtuples-in-python


class SQLTableInfo(SQLTableInfo_):

    """A namedtuple representing pertainant information to utilize a sql table

    Attributes
    ----------
    table : sqlalchemy.schema.Table
        sqlalchemy representation of the table
    conn : sqlalchemy.engine.Connectable
        Connection through which the table can be accessed
    db_url : str
        The sqlalchemy url for the database
    conn_params : dict of str : ?
        Parameters to pass to the DBAPI 2 connect() method

    """
    pass


class UObjectException(Exception):

    """Exception related to UObjects"""
    pass


class UObjectPhase(object):

    """Enumeration of UObject phases

    UObjects are write-once. They must be written, then read.
    This enumeration specifies what is happening at present.

    """
    Write, Read = range(2)
    All = (Write, Read)


class UObject(object):

    """A universal object signifying intermediary state in a pipeline.

    Conceptually, this object is a write-once table. It can be written
    and read using a number of interfaces. For example, it can be treated
    as a table in a PostgreSQL database or a Pandas dataframe residing in
    memory. The internal representation is up to UPSG. Regardless of
    internal representation, each UObject will be represented by a
    .upsg file that resides on the local disk. This .upsg file will be used
    to communicate between different steps in the pipeline.

    The interface to use will be chosen once when the UObject is being
    written and at least once when the UObject is being read. In order to
    choose an interface, first create a UObject instance, and then invoke one
    of its methods prefixed with "to\\_" to read or "from\\_" to write.  For
    example, to_postgres or from_dataframe.

    If an object is invoked in write mode, it must be finalized
    before it can be read by another phase in the pipeline using one of
    the "to\\_" methods.

    After a uobject instance is created, then the interface can be chosen and 
    it can be read or written to in the rest of the program. Each instance of 
    UObject must be either read-only or write-only.

    Parameters
    ----------
    phase : {UObjectPhase.Write, UObjectPhase.Read}
        A member of UObjectPhase specifying whether the UObject
        is being written or read. 
    hdf5_image : str
        A string containing the contents of the hdf5 file that this
        UObject represents

        If the file is being written, this argument is optional and will have
        no effect. 

        If the file is being read, this argument is mandatory. Failure
        to specify the argument will result in an exception.

    """

    def __open_for_read(self, hdf5_image):
        file_name = str(uuid.uuid4()) + '.upsg'
        #print 'Reading ' + file_name
        self.__file = tables.open_file(
                file_name,
                mode='r',
                driver='H5FD_CORE',
                driver_core_backing_store=0,
                driver_core_image=hdf5_image)

    def __init__(self, phase, hdf5_image=None):

        self.__phase = phase
        self.__finalized = False
<<<<<<< HEAD
        self.__temp_db = None
        self.__file_name = file_name
=======
>>>>>>> ccddd014

        if phase == UObjectPhase.Write:
            # create an in-memory hdf5 file
            file_name = str(uuid.uuid4()) + '.upsg'
            #print 'Writing ' + file_name
            self.__file = tables.open_file(
                    file_name,
                    mode='w',
                    driver='H5FD_CORE',
                    driver_core_backing_store=0)
            upsg_inf_grp = self.__file.create_group('/', 'upsg_inf')
            self.__file.set_node_attr(
                upsg_inf_grp,
                'storage_method',
                'INCOMPLETE')
            self.__file.flush()
            return

        if phase == UObjectPhase.Read:
            if hdf5_image is None:
                raise UObjectException(('Asked to open in read mode but no '
                                        'image provided'))
            self.__open_for_read(hdf5_image)
            return

        raise UObjectException('Invalid phase provided')

    def __del__(self):
        self.cleanup()

    def cleanup(self):
        try:
            self.__file.close()
        except IOError:
            # presumably, file is already closed
            pass

    def get_image(self):
        return self.__file.get_file_image()

    def get_phase(self):
        """
        
        returns a member of UObjectPhase signifying whether the UObject
        is being read or written.
        
        """
        return self.__phase

    def is_finalized(self):
        """

        If the UObject is being written, returns a boolean signifying
        whether or not one of the "from\\_" methods has been called yet.

        If the UObject is being read, returns a boolean specifying
        whether or not one of the "to\\_" methods has been called yet.

        """
        return self.__finalized

    def write_to_read_phase(self):
        """
        
        Converts a finalized UObject in its write phase into a UObject
        in its read phase.

        Use this function to pass the Python representation of a UObject
        between pipeline stages rather than just using the .upsg file.

        """
        if self.__phase == UObjectPhase.Read:
            return

        if not self.__finalized:
            raise UObjectException('UObject is not finalized')

        image = self.__file.get_file_image()
        self.__file.close()
        self.__open_for_read(image)
        self.__phase = UObjectPhase.Read
        self.__finalized = False

    def __get_conn(self, conn=None, db_url=None, conn_params={}):
        if conn is not None:
            return conn
        if db_url is None:
            db_url = 'UPSG_{}.db'.format(uuid.uuid4())
        engine = sqlalchemy.create_engine(db_url)
        return engine.connect(**conn_params)


    def __get_new_table_name(self):
        return random_table_name()

    def __convert_to(self, target_format, conn=None, db_url=None,
                     conn_params={}, tbl_name=None):
        # TODO write this nicer than if statements
        storage_method = self.__file.get_node_attr(
            '/upsg_inf',
            'storage_method')
        hfile = self.__file
        if storage_method == 'np':
            A = hfile.root.np.table.read()

            # cast back to np.datetime64 as necessary
            try:
                dt_cols = hfile.get_node(hfile.root.np, 'dt_cols').read()
                view_dtype = A.dtype.descr
                for col, dt_dtype in dt_cols:
                    view_dtype[col] = (view_dtype[col][0], dt_dtype)
                A = A.view(dtype=view_dtype)
            except tables.NoSuchNodeError:
                pass

            if target_format == 'np':
                return A
            if target_format == 'dict':
                return np_sa_to_dict(A)
            if target_format == 'sql':
                conn = self.__get_conn(conn, db_url, conn_params)
                if tbl_name is None:
                    tbl_name = self.__get_new_table_name()
                return SQLTableInfo(
                    np_to_sql(
                        A,
                        tbl_name,
                        conn),
                    conn,
                    db_url,
                    conn_params)
            raise UObjectException('Unsupported conversion')
        if storage_method == 'sql':
            sql_group = hfile.root.sql
            db_url = hfile.get_node_attr(sql_group, 'db_url')
            tbl_name = hfile.get_node_attr(sql_group, 'tbl_name')
            conn_params = np_sa_to_dict(hfile.root.sql.conn_params.read())
            conn = self.__get_conn(None, db_url, conn_params)
            md = sqlalchemy.MetaData()
            md.reflect(conn)
            tbl = md.tables[tbl_name]
            if target_format == 'sql':
                return SQLTableInfo(tbl, conn, db_url, conn_params)
            result = sql_to_np(tbl, conn)
            if target_format == 'np':
                return result
            if target_format == 'dict':
                return np_sa_to_dict(result)
            raise UObjectException('Unsupported conversion')
        if storage_method == 'external':
            if target_format == 'external':
                external_group = hfile.root.external
                file_name = hfile.get_node_attr(external_group, 'filename')
                return file_name
            raise UObjectException('Unsupported conversion')
        raise UObjectException('Unsupported internal format')

    def __to(self, converter):
        """Does generic book-keeping when a "to_" function is invoked.

        Every public-facing "to_" function should invoke this function.

        Parameters
        ----------
        converter: -> ?
            A function that produces the return value of the to_
            function.

        Returns
        -------
        ?
            The return value of converter

        """

        if self.__phase != UObjectPhase.Read:
            raise UObjectException('UObject is not in the read phase')

        to_return = converter()
        self.__finalized = True
        return to_return

    def to_np(self):
        """Makes the universal object available in a numpy array.

        Returns
        -------
        numpy.ndarray
            A numpy array encoding the data in this UObject

        """

        return self.__to(lambda: self.__convert_to('np'))

    def to_dataframe(self):
        from pandas import DataFrame
        return DataFrame(self.to_np())

    def to_csv(self, file_name, **kwargs):
        """Makes the universal object available in a csv.

        Parameters
        ----------
        file_name : str
            name of csv file to write
        kwargs : dict
            arguments to pass to numpy.savetxt
            (http://docs.scipy.org/doc/numpy/reference/generated/numpy.savetxt.html)
            If not provided, will use by default delimiter=',', fmt='%s'. 
            In any case, UPSG will automatically add a header

        Returns
        -------
        str
            The path of the csv file

        """
        if not kwargs:
            kwargs = {'delimiter': ',', 'fmt':'%s'}

        def converter():
            table = self.__convert_to('np')
            header = ",".join(map(
                lambda field_name: '"{}"'.format(field_name),
                table.dtype.names))
            kwargs['header'] = header
            np.savetxt(file_name, table, **kwargs)
            return file_name

        return self.__to(converter)

    def to_sql(self, db_url, conn_params, tbl_name=None):
        """Makes the universal object available in SQL.

        Parameters
        ----------
        db_url: str
            The sqlalchemy url for the database
        conn_params: dict of str : ?
            Parameters to pass to the DBAPI 2 connect() method
        tbl_name: str or None
            Name for created table. If None, a random name is chosen

        Returns
        -------
        SQLTableInfo 
            SQLTableInfo with information for the created table

        """
        sql_table_info = self.__to(
            lambda: self.__convert_to(
                'sql',
                None,
                db_url,
                conn_params,
                tbl_name))
        return sql_table_info

    def to_dict(self):
        """Makes the universal object available in a dictionary.

        This is probably the choice to use when a universal object encodes
        parameters for a model.

        Returns
        -------
        dict
            A dictionary containing a representation of the
            object.

        """

        return self.__to(lambda: self.__convert_to('dict'))

    def to_external_file(self):
        """Recovers file name of external file
        
        External files cannot be converted to and from tables. The UObject must
        must have been written using from_external_file 
        
        """
        
        return self.__to(lambda: self.__convert_to('external'))

    def __from(self, converter):
        """Does generic book-keeping when a "from_function is invoked.

        Every public-facing "from_" function should invoke this function.

        Parameters
        ----------
        converter: tables.File -> string
            A function that updates the passed file as specified
            by the from_ function. It should return the storage method
            being used

        """

        if self.__phase != UObjectPhase.Write:
            raise UObjectException('UObject is not in write phase')
        if self.__finalized:
            raise UObjectException('UObject is already finalized')

        storage_method = converter(self.__file)

        self.__file.set_node_attr(
            '/upsg_inf',
            'storage_method',
            storage_method)
        self.__file.flush()
        # The pipeline is responsible for syncing the persistent_file
        #self.__file.close()
        self.__finalized = True

    def from_csv(self, filename, **kwargs):
        """Writes the contents of a CSV to the UOBject and prepares the .upsg
        file.

        Parameters
        ----------
        filename: str
            The name of the csv file.
        kwargs: 
            keyword arguments to pass to numpy.genfromtxt
            (http://docs.scipy.org/doc/numpy/reference/generated/numpy.genfromtxt.html)
            If no kwargs are provided, we use: dtype=None, delimiter=',', 
            names=True.

        """
        if not kwargs:
            kwargs = {'dtype': None, 'delimiter': ',', 'names': True}

        def converter(hfile):
            data = np.genfromtxt(filename, **kwargs)

            np_group = hfile.create_group('/', 'np')
            hfile.create_table(np_group, 'table', obj=data)
            return 'np'

        self.__from(converter)

    def from_np(self, A):
        """Writes the contents of a numpy array to a UObject and prepares the
        .upsg file.

        Parameters
        ----------
        A: numpy.array

        """

        def converter(hfile):
            if is_sa(A):
                to_write = A
            else:
                to_write = np_nd_to_sa(A)
            np_group = hfile.create_group('/', 'np')

            # case datetime64 columns to int64 and note it in metadata
            to_write_dtype = to_write.dtype
            dt_cols = [(i, col_dtype[1]) for i, col_dtype in 
                       enumerate(to_write_dtype.descr)
                       if 'M8' in col_dtype[1]]
            if dt_cols:
                view_dtype = [(name, '<i8') if 'M8' in fmt else (name, fmt) 
                              for name, fmt in to_write_dtype.descr]
                to_write = to_write.view(dtype=view_dtype)
                dt_cols_sa = np.array(
                        dt_cols, 
                        dtype=[('col_num', int), ('dtype', '|S7')])
                hfile.create_table(np_group, 'dt_cols', dt_cols_sa)

            hfile.create_table(np_group, 'table', obj=to_write)
            return 'np'

        self.__from(converter)

    def from_dataframe(self, df):
        self.from_np(obj_to_str(df.to_records(index=False)))

    def from_sql(self, db_url, conn_params, table_name,
                 pipeline_generated_object):
        """
        
        Encodes a sql table in the universal object and prepares
        the .upsg file.

        Parameters
        ----------
        db_url : str
            The url of the database. Should conform to the format of
            SQLAlchemy database URLS
            (http://docs.sqlalchemy.org/en/rel_0_9/core/engines.html#database-urls)
        conn_params : dict of str to ?
            A dictionary of the keyword arguments to be passed to the connect
            method of some library implementing the Python Database API
            Specification 2.0
            (https://www.python.org/dev/peps/pep-0249/#connect)
        table_name : str
            Name of the table which this UObject will represent
        pipeline_generated_object : bool
            Whether or not this table should be regarded as a table generated
            by UPSG which, consequently, should not permanently reside in the
            database. If the table is a pipeline_object, it will be dropped by
            the cleanup.py utility.

        """
        # TODO start with arbitrary query rather than just tables

        def converter(hfile):
            sql_group = hfile.create_group('/', 'sql')
            hfile.create_table(
                sql_group,
                'conn_params',
                dict_to_np_sa(conn_params))
            hfile.set_node_attr(sql_group, 'db_url', db_url)
            conn = self.__get_conn(None, db_url, conn_params)
            hfile.set_node_attr(sql_group, 'tbl_name', table_name)
            hfile.set_node_attr(sql_group, 'pipeline_generated',
                                pipeline_generated_object)
            return 'sql'

        self.__from(converter)

    def from_dict(self, d):
        """
        
        Writes contents dictionary to the universal object
        and prepares the .upsg file.

        This is probably the choice to use when a universal object encodes
        parameters for a model.

        """

        def converter(hfile):
            np_group = hfile.create_group('/', 'np')
            hfile.create_table(np_group, 'table', obj=dict_to_np_sa(d))
            return 'np'

        self.__from(converter)

    def from_external_file(self, file_name):
        """
        
        Writes a reference to an external file to the universal object and
        prepares the .upsg file. 
        
        External files cannot be converted to and from
        tables. The file must be recovered with to_external_file
        
        """

        def converter(hfile):
            external_group = hfile.create_group('/', 'external')
            hfile.set_node_attr(external_group, 'filename', file_name)
            return 'external'

        self.__from(converter)
<|MERGE_RESOLUTION|>--- conflicted
+++ resolved
@@ -106,11 +106,6 @@
 
         self.__phase = phase
         self.__finalized = False
-<<<<<<< HEAD
-        self.__temp_db = None
-        self.__file_name = file_name
-=======
->>>>>>> ccddd014
 
         if phase == UObjectPhase.Write:
             # create an in-memory hdf5 file
